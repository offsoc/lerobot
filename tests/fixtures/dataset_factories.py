--- conflicted
+++ resolved
@@ -338,22 +338,12 @@
             episodes=episodes,
         )
         with (
-<<<<<<< HEAD
-            patch(
-                "lerobot.common.datasets.lerobot_dataset.get_safe_revision"
-            ) as mock_get_safe_revision_patch,
-=======
             patch("lerobot.common.datasets.lerobot_dataset.get_safe_version") as mock_get_safe_version_patch,
->>>>>>> 8861546a
             patch(
                 "lerobot.common.datasets.lerobot_dataset.snapshot_download"
             ) as mock_snapshot_download_patch,
         ):
-<<<<<<< HEAD
-            mock_get_safe_revision_patch.side_effect = lambda repo_id, version: version
-=======
             mock_get_safe_version_patch.side_effect = lambda repo_id, version: version
->>>>>>> 8861546a
             mock_snapshot_download_patch.side_effect = mock_snapshot_download
 
             return LeRobotDatasetMetadata(repo_id=repo_id, root=root)
@@ -428,18 +418,11 @@
             patch("lerobot.common.datasets.lerobot_dataset.LeRobotDatasetMetadata") as mock_metadata_patch,
             patch("lerobot.common.datasets.lerobot_dataset.get_safe_version") as mock_get_safe_version_patch,
             patch(
-                "lerobot.common.datasets.lerobot_dataset.get_safe_revision"
-            ) as mock_get_safe_revision_patch,
-            patch(
                 "lerobot.common.datasets.lerobot_dataset.snapshot_download"
             ) as mock_snapshot_download_patch,
         ):
             mock_metadata_patch.return_value = mock_metadata
-<<<<<<< HEAD
-            mock_get_safe_revision_patch.side_effect = lambda repo_id, version: version
-=======
             mock_get_safe_version_patch.side_effect = lambda repo_id, version: version
->>>>>>> 8861546a
             mock_snapshot_download_patch.side_effect = mock_snapshot_download
 
             return LeRobotDataset(repo_id=repo_id, root=root, **kwargs)
